# coding: utf-8

from __future__ import division, print_function, unicode_literals, \
    absolute_import

import os

"""
This module defines tasks for writing vasp input sets for various types of
vasp calculations
"""

from fireworks import FireTaskBase, explicit_serialize
from fireworks.utilities.dict_mods import apply_mod

from pymatgen.alchemy.materials import TransformedStructure
from pymatgen.alchemy.transmuters import StandardTransmuter
from pymatgen.io.vasp import Incar, Poscar
from pymatgen.io.vasp.sets import MPStaticSet, MPNonSCFSet, MPSOCSet, \
    MPHSEBSSet
from matmethods.utils.utils import env_chk

__author__ = 'Anubhav Jain, Shyue Ping Ong, Kiran Mathew'
__email__ = 'ajain@lbl.gov'


def load_class(mod, name):
    mod = __import__(mod, globals(), locals(), [name], 0)
    return getattr(mod, name)


@explicit_serialize
class WriteVaspFromIOSet(FireTaskBase):
    """
    Create VASP input files using implementations of pymatgen's
    AbstractVaspInputSet. An input set can be provided as an object or as a
    String/parameter combo.

    Required params:
        structure (Structure): structure
        vasp_input_set (AbstractVaspInputSet or str): Either a VaspInputSet
            object or a string name for the VASP input set (e.g.,
            "MPRelaxSet").

    Optional params:
        vasp_input_params (dict): When using a string name for VASP input set,
            use this as a dict to specify kwargs for instantiating the input
            set parameters. For example, if you want to change the
            user_incar_settings, you should provide:
            {"user_incar_settings": ...}.
            This setting is ignored if you provide the full object
            representation of a VaspInputSet rather than a String.
    """

    required_params = ["structure", "vasp_input_set"]
    optional_params = ["vasp_input_params"]

    def run_task(self, fw_spec):
        # if a full VaspInputSet object was provided
        if hasattr(self['vasp_input_set'], 'write_input'):
            vis = self['vasp_input_set']

        # if VaspInputSet String + parameters was provided
        else:
            vis_cls = load_class("pymatgen.io.vasp.sets",
                                 self["vasp_input_set"])
            vis = vis_cls(self["structure"],
                          **self.get("vasp_input_params", {}))

        vis.write_input(".")


@explicit_serialize
class WriteVaspFromPMGObjects(FireTaskBase):
    """
    Write VASP files using pymatgen objects.

    Required params:
        (none)

    Optional params:
        incar (Incar): pymatgen Incar object
        poscar (Poscar): pymatgen Poscar object
        kpoints (Kpoints): pymatgen Kpoints object
        potcar (Potcar): pymatgen Potcar object
    """

    optional_params = ["incar", "poscar", "kpoints", "potcar"]

    def run_task(self, fw_spec):
        if "incar" in self:
            self["incar"].write_file("INCAR")
        if "poscar" in self:
            self["poscar"].write_file("POSCAR")
        if "kpoints" in self:
            self["kpoints"].write_file("KPOINTS")
        if "potcar" in self:
            self["potcar"].write_file("POTCAR")


@explicit_serialize
class ModifyIncar(FireTaskBase):
    """
    Modify an INCAR file.

    Required params:
        (none)

    Optional params:
        incar_update (dict): overwrite Incar dict key. Supports env_chk.
        incar_multiply ([{<str>:<float>}]) - multiply Incar key by a constant
            factor. Supports env_chk.
        incar_dictmod ([{}]): use DictMod language to change Incar.
            Supports env_chk.
        input_filename (str): Input filename (if not "INCAR")
        output_filename (str): Output filename (if not "INCAR")
    """

    optional_params = ["incar_update", "incar_multiply", "incar_dictmod",
                       "input_filename", "output_filename"]

    def run_task(self, fw_spec):

        # load INCAR
        incar_name = self.get("input_filename", "INCAR")
        incar = Incar.from_file(incar_name)

        # process FireWork env values via env_chk
        incar_update = env_chk(self.get('incar_update'), fw_spec)
        incar_multiply = env_chk(self.get('incar_multiply'), fw_spec)
        incar_dictmod = env_chk(self.get('incar_dictmod'), fw_spec)

        if incar_update:
            incar.update(incar_update)

        if incar_multiply:
            for k in incar_multiply:
                incar[k] = incar[k] * incar_multiply[k]

        if incar_dictmod:
            apply_mod(incar_dictmod, incar)

        # write INCAR
        incar.write_file(self.get("output_filename", "INCAR"))


@explicit_serialize
class WriteVaspStaticFromPrev(FireTaskBase):
    """
    Writes input files for a static run. Assumes that output files from a
    relaxation job can be accessed. Also allows lepsilon calcs.

    Required params:
        (none)

    Optional params:
        (documentation for all optional params can be found in
        MPStaticSet)
    """

    required_params = ["prev_calc_dir"]
    optional_params = ["reciprocal_density", "small_gap_multiply",
                       "standardize", "sym_prec", "international_monoclinic",
                       "lepsilon", "other_params"]

    def run_task(self, fw_spec):
        lepsilon = self.get("lepsilon")

        default_reciprocal_density = 100 if not lepsilon else 200
        other_params = self.get("other_params", {})

        # for lepsilon runs, set EDIFF to 1E-5 unless user says otherwise
        user_incar_settings = self.get("other_params", {}).\
            get("user_incar_settings", {})

        if lepsilon and "EDIFF" not in user_incar_settings and \
                        "EDIFF_PER_ATOM" not in user_incar_settings:
            if "user_incar_settings" not in other_params:
                other_params["user_incar_settings"] = {}
            other_params["user_incar_settings"]["EDIFF"] = 1E-5

        vis = MPStaticSet.from_prev_calc(
            prev_calc_dir=self["prev_calc_dir"],
            reciprocal_density=default_reciprocal_density,
            small_gap_multiply=self.get("small_gap_multiply", None),
            standardize=self.get("standardize", False),
            sym_prec=self.get("sym_prec", 0.1),
            international_monoclinic=self.get("international_monoclinic",
                                              True),
            lepsilon=lepsilon, **other_params)
        vis.write_input(".")


@explicit_serialize
class WriteVaspHSEBSFromPrev(FireTaskBase):
    """
    Writes input files for HSE Gap run. Assumes that output files from a
    an NSCF job (for getting VBM/CBM) can be accessed.

    Required params:
        prev_calc_dir

    Optional params:
        (documentation for all optional params can be found in
        MPHSEBSSet)
    """

    required_params = ["prev_calc_dir"]
    optional_params = ["mode", "reciprocal_density"]

    def run_task(self, fw_spec):
        vis = MPHSEBSSet.from_prev_calc(self["prev_calc_dir"],
                                        mode=self.get("mode", "Uniform"),
                                        reciprocal_density=self.get(
                                            "reciprocal_density", 50),
                                        copy_chgcar=False)
        vis.write_input(".")


@explicit_serialize
class WriteVaspNSCFFromPrev(FireTaskBase):
    """
    Writes input files for an NSCF static run. Assumes that output files from an
    scf job can be accessed. There are many options, e.g. uniform mode,
    line mode, adding the optical properties, etc.

    Required params:
        (none)

    Optional params:
        (documentation for all optional params can be found in
        NonSCFVaspInputSet)
    """

    required_params = ["prev_calc_dir"]
    optional_params = ["copy_chgcar", "nbands_factor", "reciprocal_density",
                       "kpoints_line_density", "small_gap_multiply",
                       "standardize", "sym_prec", "international_monoclinic",
                       "mode", "nedos", "optics", "other_params"]

    def run_task(self, fw_spec):
        vis = MPNonSCFSet.from_prev_calc(
            prev_calc_dir=self["prev_calc_dir"],
            copy_chgcar=self.get("copy_chgcar", False),
            nbands_factor=self.get("nbands_factor", 1.2),
            reciprocal_density=self.get("reciprocal_density", 100),
            kpoints_line_density=self.get("kpoints_line_density", 20),
            small_gap_multiply=self.get("small_gap_multiply", None),
            standardize=self.get("standardize", False),
            sym_prec=self.get("sym_prec", 0.1),
            international_monoclinic=self.get("international_monoclinic",
                                              True),
            mode=self.get("mode", "uniform"),
            nedos=self.get("nedos", 601),
            optics=self.get("optics", False),
            **self.get("other_params", {}))
        vis.write_input(".")


@explicit_serialize
class WriteVaspSOCFromPrev(FireTaskBase):
    """
    Writes input files for a spinorbit coupling calculation.

    Required params:
        prev_calc_dir: path to previous calculation
        magmom (list): magnetic moment values for each site in the structure.
        saxis (list): magnetic field direction

    Optional params:
        (none)
    """
    required_params = ["prev_calc_dir", "magmom", "saxis"]

    optional_params = ["copy_chgcar", "nbands_factor", "reciprocal_density",
                       "small_gap_multiply", "standardize", "sym_prec",
                       "international_monoclinic", "other_params"]

    def run_task(self, fw_spec):
        vis = MPSOCSet.from_prev_calc(
            prev_calc_dir=self["prev_calc_dir"],
            magmom=self["magmom"],
            saxis=self["saxis"],
            copy_chgcar=self.get("copy_chgcar", False),
            nbands_factor=self.get("nbands_factor", 1.2),
            reciprocal_density=self.get("reciprocal_density", 100),
            small_gap_multiply=self.get("small_gap_multiply", None),
            standardize=self.get("standardize", False),
            sym_prec=self.get("sym_prec", 0.1),
            international_monoclinic=self.get("international_monoclinic",
                                              True),
            **self.get("other_params", {}))
        vis.write_input(".")


@explicit_serialize
class WriteTransmutedStructureIOSet(FireTaskBase):
    """
    Apply the provided transformations to the input structure and write the
    input set for that structure. Reads structure from POSCAR if no structure provided

    Required params:
        transformations (list): list of names of transformation classes as defined in
            the modules in pymatgen.transformations
        vasp_input_set (string): string name for the VASP input set (e.g.,
            "MPRelaxSet").

    Optional params:
        transformation_params (list): list of dicts where each dict specifies
            the input parameters to instantiate the transformation class in
            the transformations list.
        vasp_input_params (dict): When using a string name for VASP input set,
            use this as a dict to specify kwargs for instantiating the input
            set parameters. For example, if you want to change the
            user_incar_settings, you should provide: {"user_incar_settings": ...}.
            This setting is ignored if you provide the full object
            representation of a VaspInputSet rather than a String.
        prev_calc_dir: path to previous calculation if using structure from another calcalation
    """

    required_params = ["structure", "transformations", "vasp_input_set"]
    optional_params = ["prev_calc_dir", "transformation_params",
                       "vasp_input_params"]

    def run_task(self, fw_spec):

        vis_cls = load_class("pymatgen.io.vasp.sets", self["vasp_input_set"])

        transformations = []
        transformation_params = self.get("transformation_params",
                                         [{} for i in
                                          range(len(self["transformations"]))])
        for t in self["transformations"]:
            for m in ["advanced_transformations", "defect_transformations",
                      "site_transformations",
                      "standard_transformations"]:
                mod = __import__("pymatgen.transformations." + m, globals(),
                                 locals(), [t], -1)
                try:
                    t_cls = getattr(mod, t)
                except AttributeError:
                    continue
                t_obj = t_cls(**transformation_params.pop(0))
                transformations.append(t_obj)

<<<<<<< HEAD
        structure = self['structure'] if 'prev_calc_dir' not in self else \
                Poscar.from_file(os.path.join(self['prev_calc_dir'], 
                                              'POSCAR')).structure
=======

        structure = self['structure'] if not self['prev_calc_dir'] else Poscar.from_file(
            os.path.join(self['prev_calc_dir'], 'POSCAR')).structure
>>>>>>> 15573c93
        ts = TransformedStructure(structure)
        transmuter = StandardTransmuter([ts], transformations)
        vis = vis_cls(transmuter.transformed_structures[-1].final_structure,
                      **self.get("vasp_input_params", {}))
        vis.write_input(".")<|MERGE_RESOLUTION|>--- conflicted
+++ resolved
@@ -300,6 +300,7 @@
     input set for that structure. Reads structure from POSCAR if no structure provided
 
     Required params:
+        structure (Structure): input structure
         transformations (list): list of names of transformation classes as defined in
             the modules in pymatgen.transformations
         vasp_input_set (string): string name for the VASP input set (e.g.,
@@ -315,7 +316,8 @@
             user_incar_settings, you should provide: {"user_incar_settings": ...}.
             This setting is ignored if you provide the full object
             representation of a VaspInputSet rather than a String.
-        prev_calc_dir: path to previous calculation if using structure from another calcalation
+        prev_calc_dir: path to previous calculation if using structure 
+            from another calculation
     """
 
     required_params = ["structure", "transformations", "vasp_input_set"]
@@ -343,15 +345,8 @@
                 t_obj = t_cls(**transformation_params.pop(0))
                 transformations.append(t_obj)
 
-<<<<<<< HEAD
-        structure = self['structure'] if 'prev_calc_dir' not in self else \
-                Poscar.from_file(os.path.join(self['prev_calc_dir'], 
-                                              'POSCAR')).structure
-=======
-
         structure = self['structure'] if not self['prev_calc_dir'] else Poscar.from_file(
             os.path.join(self['prev_calc_dir'], 'POSCAR')).structure
->>>>>>> 15573c93
         ts = TransformedStructure(structure)
         transmuter = StandardTransmuter([ts], transformations)
         vis = vis_cls(transmuter.transformed_structures[-1].final_structure,
