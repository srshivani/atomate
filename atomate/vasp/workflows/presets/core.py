# coding: utf-8

from __future__ import division, print_function, unicode_literals, absolute_import

import numpy as np

from pymatgen.io.vasp.sets import MPRelaxSet, MPStaticSet

from atomate.vasp.config import SMALLGAP_KPOINT_MULTIPLY, STABILITY_CHECK, VASP_CMD, DB_FILE, \
    ADD_WF_METADATA
from atomate.vasp.powerups import add_small_gap_multiply, add_stability_check, add_modify_incar, \
    add_wf_metadata, add_common_powerups
from atomate.vasp.workflows.base.core import get_wf
from atomate.vasp.workflows.base.elastic import get_wf_elastic_constant
from atomate.vasp.workflows.base.raman import get_wf_raman_spectra
from atomate.vasp.workflows.base.gibbs import get_wf_gibbs_free_energy
from atomate.vasp.workflows.base.bulk_modulus import get_wf_bulk_modulus
from atomate.vasp.workflows.base.thermal_expansion import get_wf_thermal_expansion
from atomate.vasp.workflows.base.neb import get_wf_neb_from_endpoints, get_wf_neb_from_structure, \
    get_wf_neb_from_images


__author__ = 'Anubhav Jain, Kiran Mathew'
__email__ = 'ajain@lbl.gov, kmathew@lbl.gov'


# TODO: @computron: Clarify the config dict -computron
# TODO: @computron: Allow default config dict to be loaded from file -computron

def wf_bandstructure(structure, c=None):
    c = c or {}
    vasp_cmd = c.get("VASP_CMD", VASP_CMD)
    db_file = c.get("DB_FILE", DB_FILE)

    wf = get_wf(structure, "bandstructure.yaml",
                vis=MPRelaxSet(structure, force_gamma=True),
                common_params={"vasp_cmd": vasp_cmd,
                               "db_file": db_file})

    wf = add_common_powerups(wf, c)

    if c.get("SMALLGAP_KPOINT_MULTIPLY", SMALLGAP_KPOINT_MULTIPLY):
        wf = add_small_gap_multiply(wf, 0.5, 5, "static")
        wf = add_small_gap_multiply(wf, 0.5, 5, "nscf")

    if c.get("STABILITY_CHECK", STABILITY_CHECK):
        wf = add_stability_check(wf, fw_name_constraint="structure optimization")

    if c.get("ADD_WF_METADATA", ADD_WF_METADATA):
        wf = add_wf_metadata(wf, structure)

    return wf


def wf_bandstructure_plus_hse(structure, gap_only=True, c=None):
    c = c or {}
    vasp_cmd = c.get("VASP_CMD", VASP_CMD)
    db_file = c.get("DB_FILE", DB_FILE)

    if gap_only:
        wf_src_name = "bandstructure_hsegap.yaml"
    else:
        wf_src_name = "bandstructure_hse.yaml"

    wf = get_wf(structure, wf_src_name,
                vis=MPRelaxSet(structure, force_gamma=True),
                common_params={"vasp_cmd": vasp_cmd,
                               "db_file": db_file})

    wf = add_common_powerups(wf, c)

    if c.get("SMALLGAP_KPOINT_MULTIPLY", SMALLGAP_KPOINT_MULTIPLY):
        wf = add_small_gap_multiply(wf, 0.5, 5, "static")
        wf = add_small_gap_multiply(wf, 0.5, 5, "nscf")

    if c.get("STABILITY_CHECK", STABILITY_CHECK):
        wf = add_stability_check(wf, fw_name_constraint="structure optimization")

    if c.get("ADD_WF_METADATA", ADD_WF_METADATA):
        wf = add_wf_metadata(wf, structure)

    return wf


def wf_bandstructure_plus_boltztrap(structure, c=None):
    c = c or {}
    vasp_cmd = c.get("VASP_CMD", VASP_CMD)
    db_file = c.get("DB_FILE", DB_FILE)

    params = []
    for x in range(4):  # everything but BoltzTrap task
        params.append({"vasp_cmd": vasp_cmd, "db_file": db_file})
    params.append({"db_file": db_file})

    wf = get_wf(structure, "bandstructure_boltztrap.yaml",
                vis=MPRelaxSet(structure, force_gamma=True),
                params=params)

    wf = add_common_powerups(wf, c)

    if c.get("SMALLGAP_KPOINT_MULTIPLY", SMALLGAP_KPOINT_MULTIPLY):
        wf = add_small_gap_multiply(wf, 0.5, 5, "static")
        wf = add_small_gap_multiply(wf, 0.5, 5, "nscf")

    if c.get("STABILITY_CHECK", STABILITY_CHECK):
        wf = add_stability_check(wf, fw_name_constraint="structure optimization")

    if c.get("ADD_WF_METADATA", ADD_WF_METADATA):
        wf = add_wf_metadata(wf, structure)

    return wf


def wf_static(structure, c=None):
    c = c or {}
    vasp_cmd = c.get("VASP_CMD", VASP_CMD)
    db_file = c.get("DB_FILE", DB_FILE)

    wf = get_wf(structure, "static_only.yaml",
                vis=MPStaticSet(structure),
                common_params={"vasp_cmd": vasp_cmd,
                               "db_file": db_file})

    wf = add_common_powerups(wf, c)

    if c.get("ADD_WF_METADATA", ADD_WF_METADATA):
        wf = add_wf_metadata(wf, structure)

    return wf


def wf_structure_optimization(structure, c=None):

    c = c or {}
    vasp_cmd = c.get("VASP_CMD", VASP_CMD)
    db_file = c.get("DB_FILE", DB_FILE)
    user_incar_settings = c.get("USER_INCAR_SETTINGS")

    wf = get_wf(structure, "optimize_only.yaml",
                vis=MPRelaxSet(structure, force_gamma=True,
                               user_incar_settings=user_incar_settings),
                common_params={"vasp_cmd": vasp_cmd,
                               "db_file": db_file})

    wf = add_common_powerups(wf, c)

    if c.get("ADD_WF_METADATA", ADD_WF_METADATA):
        wf = add_wf_metadata(wf, structure)

    return wf


def wf_dielectric_constant(structure, c=None):

    c = c or {}
    vasp_cmd = c.get("VASP_CMD", VASP_CMD)
    db_file = c.get("DB_FILE", DB_FILE)

    wf = get_wf(structure, "dielectric_constant.yaml",
                vis=MPRelaxSet(structure, force_gamma=True),
                common_params={"vasp_cmd": vasp_cmd,
                               "db_file": db_file})

    wf = add_common_powerups(wf, c)

    if c.get("ADD_WF_METADATA", ADD_WF_METADATA):
        wf = add_wf_metadata(wf, structure)

    return wf


def wf_dielectric_constant_no_opt(structure, c=None):

    c = c or {}
    vasp_cmd = c.get("VASP_CMD", VASP_CMD)
    db_file = c.get("DB_FILE", DB_FILE)

    wf = get_wf(structure, "dielectric_constant_no_opt.yaml",
                common_params={"vasp_cmd": vasp_cmd,
                               "db_file": db_file})

    wf = add_common_powerups(wf, c)

    if c.get("ADD_WF_METADATA", ADD_WF_METADATA):
        wf = add_wf_metadata(wf, structure)

    return wf


def wf_piezoelectric_constant(structure, c=None):

    c = c or {}
    vasp_cmd = c.get("VASP_CMD", VASP_CMD)
    db_file = c.get("DB_FILE", DB_FILE)

    wf = get_wf(structure, "piezoelectric_constant.yaml",
                common_params={"vasp_cmd": vasp_cmd,
                               "db_file": db_file})

    wf = add_common_powerups(wf, c)

    if c.get("ADD_WF_METADATA", ADD_WF_METADATA):
        wf = add_wf_metadata(wf, structure)

    return wf


def wf_elastic_constant(structure, c=None):

    c = c or {}
    vasp_cmd = c.get("VASP_CMD", VASP_CMD)
    db_file = c.get("DB_FILE", DB_FILE)
<<<<<<< HEAD
    order = c.get("order", 2)
    if order > 2:
        mip = {"incar_update":{"ENCUT": 800, "EDIFF": 1e-10, "LAECHG":False, "EDIFFG":-0.001,
                               "ADDGRID":True, "LREAL":False, "ISYM":0}}
        user_kpoints_settings = c.get("user_kpoints_settings", {"grid_density":40000})
        stencils = np.linspace(-0.05, 0.05, 7)
    else:
        mip = {"incar_update":{"ENCUT": 700, "EDIFF": 1e-6, "LAECHG":False}}
        user_kpoints_settings = c.get("user_kpoints_settings", {"grid_density": 7000})
        stencils = None # use default
=======
    # TODO: @kmathew - this is abuse of the config settings. The config settings should just be
    # high-level things (executive stuff, metadata options) and global (e.g.,
    # user_kpoints_settings.grid_density is not a global parameter). Note that they are also
    # typically capitalized. If the user really wants to tune a workflow (e.g. k-mesh) they should
    # not use the preset workflows which are about trusting the defaults. -computron
    user_kpoints_settings = c.get("user_kpoints_settings", {"grid_density": 7000})
    norm_deformations = c.get("norm_deformations", [-0.01, -0.005, 0.005, 0.01])
    shear_deformations = c.get("shear_deformations", [-0.06, -0.03, 0.03, 0.06])
>>>>>>> eecbfd09
    optimize_structure = c.get("optimize_structure", True)
    sym_red = c.get("symmetry_reduction", False)
    conv = c.get("conventional", True)
    wf = get_wf_elastic_constant(structure, vasp_cmd=vasp_cmd, symmetry_reduction=sym_red,
                                 db_file=db_file, user_kpoints_settings=user_kpoints_settings,
<<<<<<< HEAD
                                 optimize_structure=optimize_structure, stencils=stencils,
                                 conventional=conv, order=order)
    wf = add_modify_incar(wf, modify_incar_params=mip)
=======
                                 optimize_structure=optimize_structure)
    wf = add_modify_incar(wf, modify_incar_params={"incar_update":{"ENCUT": 700,
                                                                   "EDIFF": 1e-6,
                                                                   "LAECHG":False}})

>>>>>>> eecbfd09
    wf = add_common_powerups(wf, c)
    if c.get("ADD_WF_METADATA", ADD_WF_METADATA):
        wf = add_wf_metadata(wf, structure)

    return wf

def wf_elastic_constant_minimal(structure, c=None):

    c_new = {"symmetry_reduction":True, "stencils":[[0.005]]*3 + [[0.015]]*3}
    c_new.update(c or {})
    return wf_elastic_constant(structure, c_new)


def wf_raman_spectra(structure, c=None):
    """
    Raman spectra workflow from the given structure and config dict

    Args:
        structure (Structure): input structure
        c (dict): workflow config dict

    Returns:
        Workflow
    """

    c = c or {}
    # TODO: @kmathew - See my previous comment about config dict params  -computron
    wf = get_wf_raman_spectra(structure, modes=c.get("modes", None), step_size=c.get("step_size", 0.005),
                              vasp_cmd=c.get("vasp_cmd", "vasp"), db_file=c.get("db_file", None))

    wf = add_modify_incar(wf, modify_incar_params={"incar_update": {"ENCUT": 600, "EDIFF": 1e-6}},
                          fw_name_constraint="static dielectric")

    if c.get("ADD_WF_METADATA", ADD_WF_METADATA):
        wf = add_wf_metadata(wf, structure)

    return wf


def wf_gibbs_free_energy(structure, c=None):
    """
    Gibbs free energy workflow from the given structure and config dict.

    Args:
        structure (Structure): input structure
        c (dict): workflow config dict

    Returns:
        Workflow
    """
    c = c or {}

    vasp_cmd = c.get("VASP_CMD", VASP_CMD)
    db_file = c.get("DB_FILE", DB_FILE)

    # TODO: @kmathew - See my previous comment about config dict params  -computron
    user_kpoints_settings = c.get("user_kpoints_settings", {"grid_density": 7000})

    # 21 deformed structures
    deformations = c.get("deformations", [(np.identity(3)*(1+x)).tolist()
                                          for x in np.linspace(-0.1, 0.1, 21)])

    eos = c.get("eos", "vinet")
    qha_type = c.get("qha_type", "debye_model")

    # TODO: @kmathew - See my previous comment about config dict params. Some of these might
    # reasonably be in the config dict, e.g. GIBBS.T_MIN, GIBBS.TMAX  -computron

    # min and max temp in K, default setting is to compute the properties at 300K only
    t_min = c.get("t_min", 300.0)
    t_max = c.get("t_max", 300.0)
    t_step = c.get("t_step", 100.0)

    pressure = c.get("pressure", 0.0)
    poisson = c.get("poisson", 0.25)
    metadata = c.get("metadata", None)

    wf = get_wf_gibbs_free_energy(structure, user_kpoints_settings=user_kpoints_settings,
                                  deformations=deformations, vasp_cmd=vasp_cmd, db_file=db_file,
                                  eos=eos, qha_type=qha_type, pressure=pressure, poisson=poisson,
                                  t_min=t_min, t_max=t_max, t_step=t_step, metadata=metadata)

    wf = add_modify_incar(wf, modify_incar_params={"incar_update": {"ENCUT": 600, "EDIFF": 1e-6, "LAECHG": False}})

    wf = add_common_powerups(wf, c)

    if c.get("ADD_WF_METADATA", ADD_WF_METADATA):
        wf = add_wf_metadata(wf, structure)

    return wf


def wf_bulk_modulus(structure, c=None):
    """
    Bulk modulus workflow from the given structure and config dict.

    Args:
        structure (Structure): input structure
        c (dict): workflow config dict

    Returns:
        Workflow
    """

    # TODO: @kmathew - See my previous comment about config dict params.
    # TODO: @kmathew - see also CAPITALIZATION of config_dict params. I fixed some but
    # left some for you. -computron
    c = c or {}
    eos = c.get("eos", "vinet")
    vasp_cmd = c.get("VASP_CMD", VASP_CMD)
    db_file = c.get("DB_FILE", DB_FILE)
    user_kpoints_settings = c.get("user_kpoints_settings", {"grid_density": 7000})
    deformations = c.get("deformations", [(np.identity(3)*(1+x)).tolist()
                                          for x in np.linspace(-0.1, 0.1, 10)])

    wf = get_wf_bulk_modulus(structure, eos=eos, user_kpoints_settings=user_kpoints_settings,
                             deformations=deformations, vasp_cmd=vasp_cmd, db_file=db_file)

    wf = add_modify_incar(wf, modify_incar_params={"incar_update": {"ENCUT": 600, "EDIFF": 1e-6}})

    wf = add_common_powerups(wf, c)

    if c.get("ADD_WF_METADATA", ADD_WF_METADATA):
        wf = add_wf_metadata(wf, structure)

    return wf


def wf_thermal_expansion(structure, c=None):
    """
    Thermal expansion coefficient workflow from the given structure and config dict.

    Args:
        structure (Structure): input structure
        c (dict): workflow config dict

    Returns:
        Workflow
    """
    c = c or {}
    # TODO: @kmathew - See my previous comment about config dict params.
    # TODO: @kmathew - see also CAPITALIZATION of config_dict params. I fixed some but
    # left some for you. -computron
    eos = c.get("eos", "vinet")
    vasp_cmd = c.get("vasp_cmd", VASP_CMD)
    db_file = c.get("db_file", DB_FILE)
    user_kpoints_settings = c.get("user_kpoints_settings", {"grid_density": 7000})
    deformations = c.get("deformations", [(np.identity(3)*(1+x)).tolist()
                                          for x in np.linspace(-0.1, 0.1, 10)])
    pressure = c.get("pressure", 0.0)

    wf = get_wf_thermal_expansion(structure, user_kpoints_settings=user_kpoints_settings,
                                  deformations=deformations, vasp_cmd=vasp_cmd, db_file=db_file,
                                  eos=eos, pressure=pressure)

    wf = add_modify_incar(wf, modify_incar_params={"incar_update": {"ENCUT": 600, "EDIFF": 1e-6}})

    wf = add_common_powerups(wf, c)

    if c.get("ADD_WF_METADATA", ADD_WF_METADATA):
        wf = add_wf_metadata(wf, structure)

    return wf


def wf_nudged_elastic_band(structures, parent, c=None):
    """
    Nudged elastic band (NEB) workflow from the given structures and config dict.

    'is_optimized' default False
    'neb_round' default 1

    Notes:
        Length of Structure list and "is_optimized" are used to determine the workflow:
        1 structure    # The parent structure & two endpoint indexes provided; need relaxation.
                       # The parent structure & two endpoint indexes provided; no need to relax.
        2 structures   # Two endpoints provided; need to relax two endpoints.
                       # Two relaxed endpoints provided; no need to relax two endpoints.
        >=3 structures # All images including two endpoints are provided.

    Args:
        structures ([Structure]):
            1) The parent structure
            2) Two endpoint structures
            3) An initial NEB path that comprises both images and endpoints
        parent (Structure): parent structure used to get two endpoints.
        c (dict): workflow config dict, basic format:
            {"fireworks": [],  "common_params": {}, "additional_ep_params": {},
             "additional_neb_params": {}}. When the length of structures is 1, "site_indices" key
             must be included in c. Note that "fireworks" is a list corresponding to the order of
             execution.
    Returns:
        Workflow
    """
    if not(isinstance(structures, list) and len(structures) > 0):
        raise ValueError("structures must be a list of Structure objects!")

    # config initialization
    c = c or {}
    # TODO: @shyuep - config dict params are typically capitalized and intended to be global
    # params unless namespaced. e.g. NEB.COMMON_PARAMS if it's only settings for NEB
    # workflows. -computron
    spec = c.get("common_params", {})
    is_optimized = spec.get("is_optimized", False)

    # TODO: @shyuep: the whole point of preset workflows is that they are supposed to be simple.
    # e.g., give a structure or a list of structures, and forget about the rest. Here it looks like
    # one needs to construct some kind of complicated configuration dictionary. Pretty sure no one
    # apart from the people in your group have any idea how to use these functions or set up this
    # config dict (which should not be necessary in the first place). -computron

    if c.get("fireworks"):  # Check config dict file
        fw_list = [f['fw'] for f in c.get("fireworks")]
        neb_round = len([f for f in fw_list if "NEBFW" in f])

        if neb_round < 1:
            raise ValueError("At least one NEB Fireworks (NEBFW) is needed in the config dict!")

        if len(structures) == 1:
            assert "site_indices" in spec, "Site indices not provided in config dict!"
            assert len(spec["site_indices"]) == 2, "Only two site indices should be provided!"

            if is_optimized:
                assert len(fw_list) == neb_round + 1
            else:
                assert len(fw_list) == neb_round + 2
        elif len(structures) == 2:
            if is_optimized:
                assert len(fw_list) == neb_round
            else:
                assert len(fw_list) == neb_round + 1
    else:  # Default settings if config dict is not provided.
        neb_round = 1

    # Get user_incar_settings, user_kpoints_settings & additional_cust_args
    user_incar_settings = [{}] * (neb_round + 2)
    user_kpoints_settings = [{"grid_density": 1000}] * (neb_round + 2)
    additional_cust_args = [{}] * (neb_round + 2)

    # TODO: @shyuep - I have no idea what's going on here -computron
    if "fireworks" in c:
        for i in range(1, len(c["fireworks"])+1):
            user_incar_settings[-i] = c["fireworks"][-i].get("user_incar_settings", {})
            user_kpoints_settings[-i] = c["fireworks"][-i].get("user_kpoints_settings",
                                                               {"grid_density": 1000})
            additional_cust_args[-i] = c["fireworks"][-i].get("additional_cust_args", {})

    kwargs = {"user_incar_settings": user_incar_settings,
              "user_kpoints_settings": user_kpoints_settings,
              "additional_cust_args": additional_cust_args}

    # Assign workflow using the number of given structures
    if len(structures) == 1:
        wf = get_wf_neb_from_structure(structure=structures[0],
                                       additional_spec=spec, **kwargs)
    elif len(structures) == 2:
        wf = get_wf_neb_from_endpoints(parent=parent, endpoints=structures,
                                       additional_spec=spec, **kwargs)
    else:  # len(structures) >= 3
        wf = get_wf_neb_from_images(parent=parent, images=structures,
                                    additional_spec=spec, **kwargs)

    return wf<|MERGE_RESOLUTION|>--- conflicted
+++ resolved
@@ -210,7 +210,12 @@
     c = c or {}
     vasp_cmd = c.get("VASP_CMD", VASP_CMD)
     db_file = c.get("DB_FILE", DB_FILE)
-<<<<<<< HEAD
+    # TODO: @kmathew - this is abuse of the config settings. The config settings should just be
+    # high-level things (executive stuff, metadata options) and global (e.g.,
+    # user_kpoints_settings.grid_density is not a global parameter). Note that they are also
+    # typically capitalized. If the user really wants to tune a workflow (e.g. k-mesh) they should
+    # not use the preset workflows which are about trusting the defaults. -computron
+
     order = c.get("order", 2)
     if order > 2:
         mip = {"incar_update":{"ENCUT": 800, "EDIFF": 1e-10, "LAECHG":False, "EDIFFG":-0.001,
@@ -221,32 +226,15 @@
         mip = {"incar_update":{"ENCUT": 700, "EDIFF": 1e-6, "LAECHG":False}}
         user_kpoints_settings = c.get("user_kpoints_settings", {"grid_density": 7000})
         stencils = None # use default
-=======
-    # TODO: @kmathew - this is abuse of the config settings. The config settings should just be
-    # high-level things (executive stuff, metadata options) and global (e.g.,
-    # user_kpoints_settings.grid_density is not a global parameter). Note that they are also
-    # typically capitalized. If the user really wants to tune a workflow (e.g. k-mesh) they should
-    # not use the preset workflows which are about trusting the defaults. -computron
-    user_kpoints_settings = c.get("user_kpoints_settings", {"grid_density": 7000})
-    norm_deformations = c.get("norm_deformations", [-0.01, -0.005, 0.005, 0.01])
-    shear_deformations = c.get("shear_deformations", [-0.06, -0.03, 0.03, 0.06])
->>>>>>> eecbfd09
+
     optimize_structure = c.get("optimize_structure", True)
     sym_red = c.get("symmetry_reduction", False)
     conv = c.get("conventional", True)
     wf = get_wf_elastic_constant(structure, vasp_cmd=vasp_cmd, symmetry_reduction=sym_red,
                                  db_file=db_file, user_kpoints_settings=user_kpoints_settings,
-<<<<<<< HEAD
                                  optimize_structure=optimize_structure, stencils=stencils,
                                  conventional=conv, order=order)
     wf = add_modify_incar(wf, modify_incar_params=mip)
-=======
-                                 optimize_structure=optimize_structure)
-    wf = add_modify_incar(wf, modify_incar_params={"incar_update":{"ENCUT": 700,
-                                                                   "EDIFF": 1e-6,
-                                                                   "LAECHG":False}})
-
->>>>>>> eecbfd09
     wf = add_common_powerups(wf, c)
     if c.get("ADD_WF_METADATA", ADD_WF_METADATA):
         wf = add_wf_metadata(wf, structure)
