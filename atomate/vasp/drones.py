--- conflicted
+++ resolved
@@ -434,18 +434,11 @@
 
         return d
 
-<<<<<<< HEAD
-    def process_chgcar(self, chg_file):
-        try:
-            chgcar = Chgcar.from_file(chg_file)
-        except IOError as e:
-=======
     @classmethod
     def process_chgcar(cls, chg_file):
         try:
             chgcar = Chgcar.from_file(chg_file)
         except IOError:
->>>>>>> fdef16c4
             raise ValueError("Unable to open CHGCAR/AECCAR file" )
         return chgcar
 
